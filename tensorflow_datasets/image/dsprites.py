# coding=utf-8
# Copyright 2020 The TensorFlow Datasets Authors.
#
# Licensed under the Apache License, Version 2.0 (the "License");
# you may not use this file except in compliance with the License.
# You may obtain a copy of the License at
#
#     http://www.apache.org/licenses/LICENSE-2.0
#
# Unless required by applicable law or agreed to in writing, software
# distributed under the License is distributed on an "AS IS" BASIS,
# WITHOUT WARRANTIES OR CONDITIONS OF ANY KIND, either express or implied.
# See the License for the specific language governing permissions and
# limitations under the License.

# Lint as: python3
"""dSprites dataset."""

<<<<<<< HEAD
from __future__ import absolute_import
from __future__ import division
from __future__ import print_function

=======
import h5py
>>>>>>> 6a5154f7
import numpy as np
from six import moves
import tensorflow.compat.v2 as tf

import tensorflow_datasets.public_api as tfds

_CITATION = """\
@misc{dsprites17,
author = {Loic Matthey and Irina Higgins and Demis Hassabis and Alexander Lerchner},
title = {dSprites: Disentanglement testing Sprites dataset},
howpublished= {https://github.com/deepmind/dsprites-dataset/},
year = "2017",
}
"""

_URL = ("https://github.com/deepmind/dsprites-dataset/blob/master/"
        "dsprites_ndarray_co1sh3sc6or40x32y32_64x64.hdf5?raw=true")

_DESCRIPTION = """\
dSprites is a dataset of 2D shapes procedurally generated from 6 ground truth
independent latent factors. These factors are *color*, *shape*, *scale*,
*rotation*, *x* and *y* positions of a sprite.

All possible combinations of these latents are present exactly once,
generating N = 737280 total images.

### Latent factor values

*   Color: white
*   Shape: square, ellipse, heart
*   Scale: 6 values linearly spaced in [0.5, 1]
*   Orientation: 40 values in [0, 2 pi]
*   Position X: 32 values in [0, 1]
*   Position Y: 32 values in [0, 1]

We varied one latent at a time (starting from Position Y, then Position X, etc),
and sequentially stored the images in fixed order.
Hence the order along the first dimension is fixed and allows you to map back to
the value of the latents corresponding to that image.

We chose the latents values deliberately to have the smallest step changes
while ensuring that all pixel outputs were different. No noise was added.
"""


class Dsprites(tfds.core.GeneratorBasedBuilder):
  """dSprites data set."""

  VERSION = tfds.core.Version(
      "2.0.0", "New split API (https://tensorflow.org/datasets/splits)")
  SUPPORTED_VERSIONS = [
      tfds.core.Version("2.1.0"),
  ]

  def _info(self):
    features_dict = {
        "image": tfds.features.Image(shape=(64, 64, 1)),
        "label_shape": tfds.features.ClassLabel(num_classes=3),
        "label_scale": tfds.features.ClassLabel(num_classes=6),
        "label_orientation": tfds.features.ClassLabel(num_classes=40),
        "label_x_position": tfds.features.ClassLabel(num_classes=32),
        "label_y_position": tfds.features.ClassLabel(num_classes=32),
        "value_shape": tfds.features.Tensor(shape=[], dtype=tf.float32),
        "value_scale": tfds.features.Tensor(shape=[], dtype=tf.float32),
        "value_orientation": tfds.features.Tensor(shape=[], dtype=tf.float32),
        "value_x_position": tfds.features.Tensor(shape=[], dtype=tf.float32),
        "value_y_position": tfds.features.Tensor(shape=[], dtype=tf.float32),
    }
    if self.version > "2.0.0":
      features_dict["id"] = tfds.features.Text()
    return tfds.core.DatasetInfo(
        builder=self,
        description=_DESCRIPTION,
        features=tfds.features.FeaturesDict(features_dict),
        homepage="https://github.com/deepmind/dsprites-dataset",
        citation=_CITATION,
    )

  def _split_generators(self, dl_manager):
    filepath = dl_manager.download(_URL)

    # There is no predefined train/val/test split for this dataset.
    return [
        tfds.core.SplitGenerator(
            name=tfds.Split.TRAIN,
            gen_kwargs=dict(filepath=filepath)),
    ]

  def _generate_examples(self, filepath):
    """Generates examples for the dSprites data set.

    Args:
      filepath: path to the dSprites hdf5 file.

    Yields:
      Dictionaries with images, latent classes, and latent values.
    """
    # Simultaneously iterating through the different data sets in the hdf5
    # file is >100x slower and the data set is small (26.7MB). Hence, we first
    # load everything into memory before yielding the samples.
    with tfds.core.lazy_imports.h5py.File(filepath, "r") as h5dataset:
      image_array = np.array(h5dataset["imgs"])
      class_array = np.array(h5dataset["latents"]["classes"])
      values_array = np.array(h5dataset["latents"]["values"])

    for i, (image, classes, values) in enumerate(moves.zip(
        image_array, class_array, values_array)):
      record = dict(
          image=np.expand_dims(image, -1),
          label_shape=classes[1],
          label_scale=classes[2],
          label_orientation=classes[3],
          label_x_position=classes[4],
          label_y_position=classes[5],
          value_shape=values[1],
          value_scale=values[2],
          value_orientation=values[3],
          value_x_position=values[4],
          value_y_position=values[5])
      if self.version > "2.0.0":
        record["id"] = "{:06d}".format(i)
      yield i, record<|MERGE_RESOLUTION|>--- conflicted
+++ resolved
@@ -16,14 +16,6 @@
 # Lint as: python3
 """dSprites dataset."""
 
-<<<<<<< HEAD
-from __future__ import absolute_import
-from __future__ import division
-from __future__ import print_function
-
-=======
-import h5py
->>>>>>> 6a5154f7
 import numpy as np
 from six import moves
 import tensorflow.compat.v2 as tf
