--- conflicted
+++ resolved
@@ -16,13 +16,6 @@
 # Lint as: python3
 """Nsynth Dataset Builder test."""
 
-<<<<<<< HEAD
-from __future__ import absolute_import
-from __future__ import division
-from __future__ import print_function
-
-=======
->>>>>>> 6a5154f7
 from tensorflow_datasets.audio import nsynth
 import tensorflow_datasets.testing as tfds_test
 
